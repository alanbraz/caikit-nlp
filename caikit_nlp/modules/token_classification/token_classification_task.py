--- conflicted
+++ resolved
@@ -26,11 +26,7 @@
 
 @task(
     unary_parameters={"text": str},
-<<<<<<< HEAD
-    streaming_parameters={"text": Iterable[str]},
-=======
     streaming_parameters={"text_stream": Iterable[str]},
->>>>>>> 8534c1cb
     unary_output_type=TokenClassificationResult,
     streaming_output_type=Iterable[StreamingTokenClassificationResult],
 )
